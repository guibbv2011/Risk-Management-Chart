--- conflicted
+++ resolved
@@ -1,6 +1,5 @@
 # Risk Management Trading App
 
-<<<<<<< HEAD
 A comprehensive Flutter application designed for traders who need to monitor their trading performance and manage risk effectively. This app implements professional risk management principles with real-time calculations and dynamic balance tracking.
 
 ## 🎯 Purpose
@@ -134,14 +133,4 @@
 - [ ] - Add ads.
 - [ ] - Add payment to remove ads
 OR:
-- [ ] - Monthly/Annual Subscription
-=======
-This project is made for traders that need track your balance with calculus of risk account, only need that the user put your max drowdown e.g: -1500, your percent of loss for trade e.g: 5, and done, the sistem show you what amount you can loose per trade and still waiting for trades data input.
-
-TODO:
-  - [ ] - Add data dinamically, from Floating Action Button, that open a text input.
-  - [ ] - Zoom-in / Zoom-out in X and Y axis.
-  - [ ] - Select Range to view.
-  - [ ] - Store data on local disk if user do not have account.
-  - [ ] - Create a login to store data in a clound.
->>>>>>> 978c88e2
+- [ ] - Monthly/Annual Subscription