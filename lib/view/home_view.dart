import 'package:flutter/foundation.dart';
import 'package:flutter/material.dart';
import 'package:signals/signals_flutter.dart';
import '../view_model/risk_management_view_model.dart';
import '../view_model/dialog_view_model.dart';
import '../model/service/risk_management_service.dart';
import 'widgets/trade_chart_widget.dart';
import 'widgets/trade_list_widget.dart';
import 'widgets/risk_controls_widget.dart';
import 'dialogs/input_dialog.dart';
import 'screens/settings_screen.dart';

class HomeView extends StatefulWidget {
  final RiskManagementViewModel viewModel;

  const HomeView({super.key, required this.viewModel});

  @override
  State<HomeView> createState() => _HomeViewState();
}

class _HomeViewState extends State<HomeView> with SignalsMixin {
  late final DialogViewModel _dialogViewModel;

  @override
  void initState() {
    super.initState();
    _dialogViewModel = DialogViewModel();
  }

  @override
  void dispose() {
    _dialogViewModel.dispose();
    super.dispose();
  }

  @override
  Widget build(BuildContext context) {
    return Scaffold(
      backgroundColor: Colors.black,
      appBar: AppBar(
        backgroundColor: Colors.black,
        foregroundColor: Colors.deepPurpleAccent,
        title: const Text('Risk Management App'),
        actions: [
          IconButton(
            icon: const Icon(Icons.info_outline),
            onPressed: _showInfoDialog,
            tooltip: 'Risk Information',
          ),
          IconButton(
            icon: const Icon(Icons.clear_all),
            onPressed: _showClearAllDialog,
            tooltip: 'Clear All Trades',
          ),
          IconButton(
            icon: const Icon(Icons.settings),
            onPressed: _navigateToSettings,
            tooltip: 'Settings',
          ),
        ],
      ),
      body: Column(
        children: [
          // Error message display
          Watch((_) {
            final errorMessage = widget.viewModel.errorMessage.value;
            if (errorMessage != null) {
              return Container(
                width: double.infinity,
                color: Colors.red.shade900,
                padding: const EdgeInsets.all(8.0),
                child: Row(
                  children: [
                    const Icon(Icons.error, color: Colors.white),
                    const SizedBox(width: 8),
                    Expanded(
                      child: Text(
                        errorMessage,
                        style: const TextStyle(color: Colors.white),
                      ),
                    ),
                    IconButton(
                      icon: const Icon(Icons.close, color: Colors.white),
                      onPressed: widget.viewModel.clearError,
                    ),
                  ],
                ),
              );
            }
            return const SizedBox.shrink();
          }),

          // Loading indicator
          Watch((_) {
            if (widget.viewModel.isLoading.value) {
              return const LinearProgressIndicator(
                color: Colors.deepPurpleAccent,
                backgroundColor: Colors.grey,
              );
            }
            return const SizedBox.shrink();
          }),

          // Risk Status Indicator
          Watch((_) {
            final riskStatus = widget.viewModel.riskStatus.value;
            return Container(
              width: double.infinity,
              padding: const EdgeInsets.symmetric(
                vertical: 8.0,
                horizontal: 16.0,
              ),
              color: widget.viewModel.getRiskStatusColor().withOpacity(0.1),
              child: Row(
                mainAxisAlignment: MainAxisAlignment.center,
                children: [
                  Icon(
                    _getRiskStatusIcon(riskStatus),
                    color: widget.viewModel.getRiskStatusColor(),
                  ),
                  const SizedBox(width: 8),
                  Text(
                    'Risk Status: ${widget.viewModel.getRiskStatusText()}',
                    style: TextStyle(
                      color: widget.viewModel.getRiskStatusColor(),
                      fontWeight: FontWeight.bold,
                    ),
                  ),
                ],
              ),
            );
          }),

<<<<<<< HEAD
          // Main content
          Expanded(
            child: Column(
              children: [
                // Chart widget
                Expanded(
                  flex: 2,
                  child: TradeChartWidget(viewModel: widget.viewModel),
                ),

                // Trade list widget
                Expanded(
                  flex: 2,
                  child: TradeListWidget(viewModel: widget.viewModel),
                ),

                // Risk controls
                RiskControlsWidget(
                  viewModel: widget.viewModel,
                  onMaxDrawdownPressed: () => _showMaxDrawdownDialog(),
                  onLossPerTradePressed: () => _showLossPerTradeDialog(),
                  onAddTradePressed: () => _showAddTradeDialog(),
                ),
              ],
            ),
          ),
=======
          // Main content - responsive layout
          Expanded(child: _buildResponsiveLayout()),
>>>>>>> 3718ebcd
        ],
      ),
    );
  }

  IconData _getRiskStatusIcon(RiskStatus status) {
    switch (status) {
      case RiskStatus.low:
        return Icons.check_circle;
      case RiskStatus.medium:
        return Icons.warning;
      case RiskStatus.high:
        return Icons.error;
      case RiskStatus.critical:
        return Icons.dangerous;
    }
  }

  void _showMaxDrawdownDialog() {
    _dialogViewModel.openMaxDrawdownDialog(
      isDynamicEnabled:
          widget.viewModel.riskSettings.value.isDynamicMaxDrawdown,
      currentBalance: widget.viewModel.riskSettings.value.accountBalance
          .toStringAsFixed(2),
      currentMaxDrawdown: widget.viewModel.riskSettings.value.maxDrawdown
          .toStringAsFixed(2),
    );
    _showInputDialog(
      onConfirm: (value, accountBalance, [isDynamicEnabled]) async {
        await widget.viewModel.updateMaxDrawdown(
          value,
          accountBalance,
          isDynamicEnabled,
        );
      },
    );
  }

  void _showLossPerTradeDialog() {
    _dialogViewModel.openLossPerTradeDialog(
      currentValue: widget.viewModel.riskSettings.value.lossPerTradePercentage
          .toStringAsFixed(0),
    );
    _showInputDialog(
      onConfirm: (value, _, [__]) async {
        await widget.viewModel.updateLossPerTrade(value);
      },
    );
  }

  void _showAddTradeDialog() {
    _dialogViewModel.openTradeResultDialog();
    _showInputDialog(
      onConfirm: (value, _, [__]) async {
        await widget.viewModel.addTrade(value);
      },
    );
  }

  void _showInputDialog({
    required Future<void> Function(String, String?, [bool?]) onConfirm,
  }) {
    showDialog(
      context: context,
      builder: (context) =>
          InputDialog(viewModel: _dialogViewModel, onConfirm: onConfirm),
    );
  }

  void _showInfoDialog() {
    showDialog(
      context: context,
      builder: (context) => AlertDialog(
        title: const Text('Risk Management Info'),
        content: Watch((_) {
          final stats = widget.viewModel.statistics.value;
          if (stats == null) {
            return const Text('Loading statistics...');
          }

          return SingleChildScrollView(
            child: Column(
              mainAxisSize: MainAxisSize.min,
              crossAxisAlignment: CrossAxisAlignment.start,
              children: [
                _buildStatRow('Total Trades', '${stats.totalTrades}'),
                _buildStatRow(
                  'Total P&L',
                  '${stats.totalPnL.toStringAsFixed(2)}',
                ),
                _buildStatRow(
                  'Win Rate',
                  '${stats.winRate.toStringAsFixed(1)}%',
                ),
                _buildStatRow(
                  'Current Drawdown',
                  '${stats.currentDrawdown.toStringAsFixed(2)}',
                ),
                _buildStatRow(
                  'Max Allowed Drawdown',
                  '${stats.maxAllowedDrawdown.toStringAsFixed(2)}',
                ),
                _buildStatRow(
                  'Remaining Risk',
                  '${stats.remainingRiskCapacity.toStringAsFixed(2)}',
                ),
                _buildStatRow(
                  'Average Win',
                  '${stats.averageWin.toStringAsFixed(2)}',
                ),
                _buildStatRow(
                  'Average Loss',
                  '${stats.averageLoss.toStringAsFixed(2)}',
                ),
                _buildStatRow(
                  'Risk/Reward Ratio',
                  '${stats.riskRewardRatio.toStringAsFixed(2)}',
                ),
              ],
            ),
          );
        }),
        actions: [
          TextButton(
            onPressed: () => Navigator.of(context).pop(),
            child: const Text('Close'),
          ),
        ],
      ),
    );
  }

  Widget _buildStatRow(String label, String value) {
    return Padding(
      padding: const EdgeInsets.symmetric(vertical: 4.0),
      child: Row(
        mainAxisAlignment: MainAxisAlignment.spaceBetween,
        children: [
          Text(label, style: const TextStyle(fontWeight: FontWeight.bold)),
          Text(value),
        ],
      ),
    );
  }

  void _showClearAllDialog() {
    showDialog(
      context: context,
      builder: (context) => AlertDialog(
        title: const Text('Clear All Trades'),
        content: const Text(
          'Are you sure you want to clear all trades? This action cannot be undone.',
        ),
        actions: [
          TextButton(
            onPressed: () => Navigator.of(context).pop(),
            child: const Text('Cancel'),
          ),
          TextButton(
            onPressed: () async {
              Navigator.of(context).pop();
              await widget.viewModel.clearAllTrades();
            },
            style: TextButton.styleFrom(foregroundColor: Colors.red),
            child: const Text('Clear All'),
          ),
        ],
      ),
    );
  }

  void _navigateToSettings() {
    Navigator.of(context).push(
      MaterialPageRoute(
        builder: (context) => SettingsScreen(viewModel: widget.viewModel),
      ),
    );
  }

  Widget _buildResponsiveLayout() {
    return LayoutBuilder(
      builder: (context, constraints) {
        final isDesktopOrWeb = _isDesktopOrWeb();
        final isMobile = _isMobile(constraints);

        if (isDesktopOrWeb && !isMobile) {
          return _buildDesktopLayout();
        } else {
          return _buildMobileLayout();
        }
      },
    );
  }

  bool _isDesktopOrWeb() {
    return kIsWeb ||
        defaultTargetPlatform == TargetPlatform.windows ||
        defaultTargetPlatform == TargetPlatform.linux ||
        defaultTargetPlatform == TargetPlatform.macOS;
  }

  bool _isMobile(BoxConstraints constraints) {
    // Consider it mobile if width is less than 800px
    return constraints.maxWidth < 800;
  }

  Widget _buildMobileLayout() {
    return Column(
      children: [
        // Chart widget (top half)
        Expanded(flex: 2, child: TradeChartWidget(viewModel: widget.viewModel)),

        // Trade list widget (bottom half)
        Expanded(flex: 2, child: TradeListWidget(viewModel: widget.viewModel)),

        // Risk controls (bottom)
        RiskControlsWidget(
          viewModel: widget.viewModel,
          onMaxDrawdownPressed: () => _showMaxDrawdownDialog(),
          onLossPerTradePressed: () => _showLossPerTradeDialog(),
          onAddTradePressed: () => _showAddTradeDialog(),
        ),
      ],
    );
  }

  Widget _buildDesktopLayout() {
    return Column(
      children: [
        // Main content area - side by side
        Expanded(
          child: Row(
            children: [
              // Chart widget (left side)
              Expanded(
                flex: 3,
                child: Container(
                  margin: const EdgeInsets.only(right: 8),
                  child: TradeChartWidget(viewModel: widget.viewModel),
                ),
              ),

              // Trade list widget (right side)
              Expanded(
                flex: 2,
                child: Container(
                  margin: const EdgeInsets.only(left: 8),
                  child: TradeListWidget(viewModel: widget.viewModel),
                ),
              ),
            ],
          ),
        ),

        // Risk controls (bottom)
        Container(
          padding: const EdgeInsets.symmetric(vertical: 8),
          child: RiskControlsWidget(
            viewModel: widget.viewModel,
            onMaxDrawdownPressed: () => _showMaxDrawdownDialog(),
            onLossPerTradePressed: () => _showLossPerTradeDialog(),
            onAddTradePressed: () => _showAddTradeDialog(),
          ),
        ),
      ],
    );
  }
}<|MERGE_RESOLUTION|>--- conflicted
+++ resolved
@@ -132,37 +132,8 @@
             );
           }),
 
-<<<<<<< HEAD
-          // Main content
-          Expanded(
-            child: Column(
-              children: [
-                // Chart widget
-                Expanded(
-                  flex: 2,
-                  child: TradeChartWidget(viewModel: widget.viewModel),
-                ),
-
-                // Trade list widget
-                Expanded(
-                  flex: 2,
-                  child: TradeListWidget(viewModel: widget.viewModel),
-                ),
-
-                // Risk controls
-                RiskControlsWidget(
-                  viewModel: widget.viewModel,
-                  onMaxDrawdownPressed: () => _showMaxDrawdownDialog(),
-                  onLossPerTradePressed: () => _showLossPerTradeDialog(),
-                  onAddTradePressed: () => _showAddTradeDialog(),
-                ),
-              ],
-            ),
-          ),
-=======
           // Main content - responsive layout
           Expanded(child: _buildResponsiveLayout()),
->>>>>>> 3718ebcd
         ],
       ),
     );
